--- conflicted
+++ resolved
@@ -90,15 +90,8 @@
 
         :param internal: A dictionary containing information about where to unmount a directory.
         """
-<<<<<<< HEAD
-        path = internal.get('path')
-        if path:
-            if call(['fusermount3', '-u', path]) == 0:
-                os.rmdir(path)
-            else:
-                raise Exception('Cleanup failed. Could not unmount "{}" with "fusermount3 -u"'.format(path))
-=======
         path = internal['path']
-        call(['fusermount3', '-u', path])
-        os.removedirs(path)
->>>>>>> 5ecc6738
+        if call(['fusermount3', '-u', path]) == 0:
+            os.rmdir(path)
+        else:
+            raise Exception('Cleanup failed. Could not unmount "{}" with "fusermount3 -u"'.format(path))